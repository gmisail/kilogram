use std::rc::Rc;
use std::{borrow::Borrow, collections::HashMap};

use crate::ast::{BinaryOperator, LogicalOperator, Type, UnaryOperator};
use crate::{
    ast::{self, Expression},
    typechecker::datatype,
};

use self::emitter::{emit_function_call, emit_if};
use self::builder::StructBuilder;
use self::{
    emitter::{emit_binary, emit_unary},
    generator::FunctionGenerator,
};

mod emitter;
mod generator;
mod resolver;
mod builder;

pub struct Compiler {
    function: FunctionGenerator,
    function_header: Vec<(String, Type, Vec<(String, String)>, String)>,
    record_types: HashMap<String, Rc<datatype::Type>>,
}

// TODO: create a table of symbols so we don't need to make new strings every time

impl Compiler {
    pub fn new(record_types: HashMap<String, Rc<datatype::Type>>) -> Self {
        Compiler {
            function: FunctionGenerator::new(),
            function_header: Vec::new(),
            record_types,
        }
    }

    // Wrapper over the resolver module
    fn resolve_type(&self, var_name: &String, var_type: &Type) -> String {
        match var_type {
            Type::Function(_, _) => resolver::get_function_pointer(var_name.into(), var_type),
            _ => format!("{} {}", resolver::get_native_type(var_type), var_name),
        }
    }

    // Generates the header of forward declarations and the struct definitions.
    fn generate_record_header(&self) -> String {
        let mut buffer = String::new();

        // TODO: have forward declarations before defining records

        for (name, record_type) in self.record_types.borrow() {
            let record_fields = match record_type.borrow() {
                datatype::Type::Record(_, fields) => fields,

                _ => panic!(),
            };

            // Define the record as a C struct.
            let mut record_struct = StructBuilder::new(name.clone());

            for (field_name, _field_type) in record_fields {
                record_struct.field(field_name.clone(), "int".to_string());
            }

            buffer.push_str(&record_struct.build());
            buffer.push_str(&record_struct.build_constructor());
        }

        buffer
    }

    // Generates the header of forward declarations & function definitions.
    fn generate_function_header(&mut self) -> String {
        let mut buffer = String::new();

        // TODO: have forward declarations before defining functions
        // TODO: implement functions that return function pointers
<<<<<<< HEAD
        // TODO: generate struct for function callback
        
        for (func_name, func_type, func_args, func_body) in &self.function_header {
            let args = func_args
                .iter()
                .map(|(_, arg_type)| arg_type.clone())
                .collect::<Vec<String>>()
                .join(", ");

            let func_env = StructBuilder::new(format!("{}_env", func_name));

            let result = match func_type.borrow() {
                Type::Function(base_func_args, _) => {
                    let func_pointer = format!(
                        "(*{}({}))",
                        func_name,
                        base_func_args
                            .iter()
                            .map(|t| resolver::get_native_type(t))
                            .collect::<Vec<String>>()
                            .join(", ")
                    );

                    format!(
                        "{} {{\n{}\n}}",
                        self.resolve_type(&func_pointer, func_type),
=======

        let body: Vec<String> = self
            .function_header
            .iter()
           .map(|(func_name, func_type, func_args, func_body)| {
                let args = func_args
                    .iter()
                    .map(|(_, arg_type)| arg_type.clone())
                    .collect::<Vec<String>>()
                    .join(", ");

                match func_type.borrow() {
                    Type::Function(base_func_args, _) => {
                        let func_pointer = format!(
                            "(*{}({}))",
                            func_name,
                            base_func_args
                                .iter()
                                .map(|t| resolver::get_native_type(t))
                                .collect::<Vec<String>>()
                                .join(", ")
                        );

                        format!(
                            "{} {{\n{}\n}}",
                            self.resolve_type(&func_pointer, func_type),
                            func_body
                        )
                    }
                    _ => format!(
                        "{} ({}){{\n{}\n}}",
                        self.resolve_type(func_name, func_type),
                        args,
>>>>>>> 5745c009
                        func_body
                    )
                }
                _ => format!(
                    "{} ({}){{\n{}\n}}",
                    self.resolve_type(func_name, func_type),
                    args,
                    func_body
                ),
            };

            buffer.push_str(&func_env.build());
            buffer.push('\n');
            buffer.push_str(&result);
            buffer.push('\n');
        }

        buffer
    }

    pub fn compile(&mut self, expression: &Expression) -> String {
        let mut buffer = String::new();

        let root_expr = self.compile_expression(expression);

        buffer.push_str("#include<stdio.h>\n");
        buffer.push_str("#include<stdlib.h>\n");

        buffer.push_str("// Record header\n");
        buffer.push_str(&self.generate_record_header());
        buffer.push_str("\n// Function header\n");
        buffer.push_str(&self.generate_function_header());
        buffer.push_str("\n\n// Program\n");

        // Inject the source into the main function
        buffer.push_str("int main(int argc, char** argv){\n");

        // Inject any Kilogram-specific C code here.
        buffer.push_str(&root_expr);

        // Destructors
        buffer.push_str("\n}");

        buffer
    }

    fn compile_unary(&mut self, expression: &Expression, operation: &UnaryOperator) -> String {
        let unary_symbol = match operation {
            ast::UnaryOperator::Minus => "-".to_string(),
            ast::UnaryOperator::Bang => "!".to_string(),
        };

        emit_unary(unary_symbol, self.compile_expression(expression))
    }

    fn compile_binary(
        &mut self,
        left: &Expression,
        right: &Expression,
        operation: &BinaryOperator,
    ) -> String {
        let binary_symbol = match operation {
            ast::BinaryOperator::Add => "+".to_string(),
            ast::BinaryOperator::Sub => "-".to_string(),
            ast::BinaryOperator::Mult => "*".to_string(),
            ast::BinaryOperator::Div => "/".to_string(),
            ast::BinaryOperator::Equality => "==".to_string(),
            ast::BinaryOperator::NotEqual => "!=".to_string(),
            ast::BinaryOperator::Greater => ">".to_string(),
            ast::BinaryOperator::GreaterEq => ">=".to_string(),
            ast::BinaryOperator::Less => "<".to_string(),
            ast::BinaryOperator::LessEq => "<=".to_string(),
        };

        emit_binary(
            self.compile_expression(left),
            binary_symbol,
            self.compile_expression(right),
        )
    }

    fn compile_logical(
        &mut self,
        left: &Expression,
        right: &Expression,
        operation: &LogicalOperator,
    ) -> String {
        let logical_symbol = match operation {
            ast::LogicalOperator::And => "&&",
            ast::LogicalOperator::Or => "||",
        };

        emit_binary(
            self.compile_expression(left),
            logical_symbol.to_string(),
            self.compile_expression(right),
        )
    }

    fn compile_let(
        &mut self,
        name: &String,
        var_type: &Type,
        value: &Box<Expression>,
        body: &Box<Expression>,
    ) -> String {
        // Is the last node not a declaration? Return it.
        let is_leaf = match body.borrow() {
            Expression::Let(..) => false,
            _ => true,
        };

        format!(
            "{} = {};\n{}{}{}",
            self.resolve_type(name, var_type),
            self.compile_expression(value),
            if is_leaf { "return " } else { "" },
            self.compile_expression(body),
            if is_leaf { ";" } else { "" }
        )
    }

    /// Define the lambda under a unique name and returns a pointer
    /// to it.
    ///
    /// * `func_type`:
    /// * `arg_types`:
    /// * `value`:
    fn compile_function(
        &mut self,
        func_type: &Type,
        arg_types: &Vec<(String, Type)>,
        value: &Box<Expression>,
    ) -> String {
        // Generate fresh name.
        let fresh_name = self.function.generate();
        let is_leaf = match value.borrow() {
            Expression::Let(_, _, _, _, _) => false,
            _ => true,
        };

        let func_body = format!(
            "{}{}{}",
            if is_leaf { "return " } else { "" },
            self.compile_expression(value),
            if is_leaf { ";" } else { "" }
        );

        let arguments = arg_types
            .iter()
            .map(|(arg_name, arg_type)| {
                (
                    arg_name.clone(),
                    self.resolve_type(arg_name, arg_type.borrow()),
                )
            })
            .collect();

        self.function_header
            .push((fresh_name.clone(), func_type.clone(), arguments, func_body));

        // All user-declared functions are a pointer to a function in the function header.
        fresh_name
    }

    /// Generates a function call given a function name and arguments.
    ///
    /// * `name`:
    /// * `arguments`:
    fn compile_function_call(
        &mut self,
        name: &Expression,
        arguments: &Vec<Box<Expression>>,
    ) -> String {
        let argument_list: Vec<String> = arguments
            .iter()
            .map(|arg| self.compile_expression(arg))
            .collect();

        let function = self.compile_expression(name);

        emit_function_call(function, &argument_list, false)
    }

    fn compile_record_instance(
        &mut self,
        name: &String,
        fields: &Vec<(String, Box<Expression>)>,
    ) -> String {
        let mut buffer = String::new();

        buffer.push_str(format!("_create_{}(", name).as_str());

        buffer.push_str(
            fields
                .iter()
                .map(|(_, field_value)| self.compile_expression(field_value))
                .collect::<Vec<String>>()
                .join(", ")
                .as_str(),
        );

        buffer.push_str(")");

        buffer
    }

    /// Compiles an expression.
    ///
    /// * `expression`:
    pub fn compile_expression(&mut self, expression: &Expression) -> String {
        match expression {
            Expression::Integer(value) => format!("{}", value),
            Expression::Float(value) => format!("{}", value),
            Expression::Str(value) => format!("string_create(\"{}\")", value),
            Expression::Boolean(value) => format!("{}", value),
            Expression::Variable(name) => format!("{}", name),

            Expression::Group(expr) => format!("({})", self.compile_expression(expr)),

            Expression::Unary(expr, operation) => self.compile_unary(expr, operation),
            Expression::Binary(left, operation, right) => {
                self.compile_binary(left, right, operation)
            }
            Expression::Logical(left, operation, right) => {
                self.compile_logical(left, right, operation)
            }

            Expression::If(if_expr, then_expr, else_expr) => emit_if(
                self.compile_expression(if_expr),
                self.compile_expression(then_expr),
                self.compile_expression(else_expr),
            ),

            Expression::Let(name, var_type, value, body, _) => {
                self.compile_let(name, var_type, value, body)
            }

            Expression::Function(_, func_type, arg_types, value) => {
                self.compile_function(func_type, arg_types, value)
            }

            Expression::Get(name, expr) => format!("(Get, name: '{}', parent: {})", name, expr),

            Expression::FunctionCall(name, arguments) => {
                self.compile_function_call(name, arguments)
            }

            // Just ignore record declarations, already handled in the record header.
            Expression::RecordDeclaration(_, _, body) => self.compile_expression(body),

            Expression::RecordInstance(name, fields) => self.compile_record_instance(name, fields),
        }
    }
}<|MERGE_RESOLUTION|>--- conflicted
+++ resolved
@@ -7,17 +7,17 @@
     typechecker::datatype,
 };
 
+use self::builder::StructBuilder;
 use self::emitter::{emit_function_call, emit_if};
-use self::builder::StructBuilder;
 use self::{
     emitter::{emit_binary, emit_unary},
     generator::FunctionGenerator,
 };
 
+mod builder;
 mod emitter;
 mod generator;
 mod resolver;
-mod builder;
 
 pub struct Compiler {
     function: FunctionGenerator,
@@ -77,9 +77,8 @@
 
         // TODO: have forward declarations before defining functions
         // TODO: implement functions that return function pointers
-<<<<<<< HEAD
         // TODO: generate struct for function callback
-        
+
         for (func_name, func_type, func_args, func_body) in &self.function_header {
             let args = func_args
                 .iter()
@@ -104,41 +103,6 @@
                     format!(
                         "{} {{\n{}\n}}",
                         self.resolve_type(&func_pointer, func_type),
-=======
-
-        let body: Vec<String> = self
-            .function_header
-            .iter()
-           .map(|(func_name, func_type, func_args, func_body)| {
-                let args = func_args
-                    .iter()
-                    .map(|(_, arg_type)| arg_type.clone())
-                    .collect::<Vec<String>>()
-                    .join(", ");
-
-                match func_type.borrow() {
-                    Type::Function(base_func_args, _) => {
-                        let func_pointer = format!(
-                            "(*{}({}))",
-                            func_name,
-                            base_func_args
-                                .iter()
-                                .map(|t| resolver::get_native_type(t))
-                                .collect::<Vec<String>>()
-                                .join(", ")
-                        );
-
-                        format!(
-                            "{} {{\n{}\n}}",
-                            self.resolve_type(&func_pointer, func_type),
-                            func_body
-                        )
-                    }
-                    _ => format!(
-                        "{} ({}){{\n{}\n}}",
-                        self.resolve_type(func_name, func_type),
-                        args,
->>>>>>> 5745c009
                         func_body
                     )
                 }
